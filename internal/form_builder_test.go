--- conflicted
+++ resolved
@@ -1,12 +1,8 @@
 package openai //nolint:testpackage // testing private field
 
 import (
-<<<<<<< HEAD
 	"errors"
-	"strings"
-=======
 	"io"
->>>>>>> d7dca83b
 
 	"github.com/sashabaranov/go-openai/internal/test/checks"
 
@@ -91,98 +87,6 @@
 	checks.ErrorIs(t, err, os.ErrClosed, "formbuilder should return error if file is closed")
 }
 
-<<<<<<< HEAD
-func TestMultiPartFormUploads(t *testing.T) {
-	body := &bytes.Buffer{}
-	builder := NewFormBuilder(body)
-
-	t.Run("MultipleFiles", func(t *testing.T) {
-		file1, _ := os.CreateTemp(t.TempDir(), "*.png")
-		file2, _ := os.CreateTemp(t.TempDir(), "*.jpg")
-		defer file1.Close()
-		defer file2.Close()
-
-		checks.NoError(t, builder.CreateFormFile("image1", file1), "PNG file upload failed")
-		checks.NoError(t, builder.CreateFormFile("image2", file2), "JPG file upload failed")
-		checks.NoError(t, builder.WriteField("description", "test images"), "Field write failed")
-	})
-
-	t.Run("LargeFileConcurrent", func(t *testing.T) {
-		bigFile, _ := os.CreateTemp(t.TempDir(), "*.bin")
-		defer bigFile.Close()
-		_, err := bigFile.Write(make([]byte, 1024*1024*5)) // 5MB test file
-		checks.NoError(t, err, "Failed to write large file data")
-		checks.NoError(t, builder.CreateFormFile("bigfile", bigFile), "Large file upload failed")
-		checks.NoError(t, builder.WriteField("note", "large file test"), "Field write failed")
-	})
-
-	t.Run("MixedContentTypes", func(t *testing.T) {
-		csvFile, _ := os.CreateTemp(t.TempDir(), "*.csv")
-		textFile, _ := os.CreateTemp(t.TempDir(), "*.txt")
-		defer csvFile.Close()
-		defer textFile.Close()
-
-		checks.NoError(t, builder.CreateFormFile("data", csvFile), "CSV file upload failed")
-		checks.NoError(t, builder.CreateFormFile("text", textFile), "Text file upload failed")
-		checks.NoError(t, builder.WriteField("format", "mixed"), "Field write failed")
-	})
-}
-
-func TestFormDataContentType(t *testing.T) {
-	body := &bytes.Buffer{}
-	builder := NewFormBuilder(body)
-	contentType := builder.FormDataContentType()
-	if !strings.HasPrefix(contentType, "multipart/form-data") {
-		t.Fatalf("Content-Type格式错误，期望multipart/form-data开头，实际得到：%s", contentType)
-	}
-}
-
-func TestCreateFormFileReader(t *testing.T) {
-	body := &bytes.Buffer{}
-	builder := NewFormBuilder(body)
-
-	t.Run("SpecialCharacters", func(t *testing.T) {
-		checks.NoError(t, builder.CreateFormFileReader("field", strings.NewReader("content"), "测 试@file.txt"), "特殊字符文件名应处理成功")
-	})
-
-	t.Run("InvalidReader", func(t *testing.T) {
-		err := builder.CreateFormFileReader("field", &failingReader{}, "valid.txt")
-		checks.HasError(t, err, "无效reader应返回错误")
-	})
-}
-
-type failingReader struct{}
-
-func (r *failingReader) Read(_ []byte) (int, error) {
-	return 0, errors.New("mock read error")
-}
-
-func TestWriteFieldEdgeCases(t *testing.T) {
-	mockErr := errors.New("mock write error")
-	t.Run("EmptyFieldName", func(t *testing.T) {
-		body := &bytes.Buffer{}
-		builder := NewFormBuilder(body)
-		err := builder.WriteField("", "valid-value")
-		checks.HasError(t, err, "should return error for empty field name")
-	})
-
-	t.Run("EmptyValue", func(t *testing.T) {
-		body := &bytes.Buffer{}
-		builder := NewFormBuilder(body)
-		err := builder.WriteField("valid-field", "")
-		checks.NoError(t, err, "should allow empty value")
-	})
-
-	t.Run("MockWriterFailure", func(t *testing.T) {
-		mockBuilder := &mockFormBuilder{
-			mockWriteField: func(_, _ string) error {
-				return mockErr
-			},
-		}
-		err := mockBuilder.WriteField("field", "value")
-		checks.ErrorIs(t, err, mockErr, "should propagate write error")
-	})
-=======
 type failingReader struct {
 }
 
@@ -226,5 +130,4 @@
 	rnc := &readerWithNameAndContentType{Reader: &bytes.Buffer{}}
 	err = builder.CreateFormFileReader("file", rnc, "")
 	checks.NoError(t, err, "formbuilder should not return error")
->>>>>>> d7dca83b
 }